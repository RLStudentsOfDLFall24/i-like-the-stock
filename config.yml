mode:
  - train
  - eval

model_types:
  - rnn
  #- transformer
  #- lnn

global_params:
  train_symbols: 
  - "atnf"
  #- "biaf"
  - "bivi"
  - "cycc"
  - "vtak"
  target_symbol: "atnf"
  log_splits: False
  global_to_target_split: 0.5

rnn:
  batch_size: 10
<<<<<<< HEAD
  hidden_size: 16
  seq_len: 50
  dropout: 0.2
  num_layers: 2
=======
  hidden_size: 32
  seq_len: 30
  dropout: 0.2
  num_layers: 1
>>>>>>> 543dff49
  num_outputs: 3

rnn_trainer:
  epochs: 300
  lr: 5.e-6
  fine_tune_lr_ratio: 0.1
  optimizer: "adam"
  scheduler: "plateau"
  criterion: "ce"

lnn:
  batch_size: 10

lnn_trainer:
  epochs: 10
  lr: 5.e-6
  optimizer: "adam"
  scheduler: "plateau"
  criterion: "cb_focal"  # Class Balanced Focal Loss

transformer:
  batch_size: 64
  seq_len: 30
  model_dim: 64
  time_idx:
    - 0
    - 6
    - 7
    - 8
  fc_dim: 1024
  fc_dropout: 0.3
  n_frequencies: 16
  num_encoders: 4
  num_heads: 4
  num_lstm_layers: 2
  lstm_dim: 128

transformer_trainer:
  epochs: 10
  lr: 5.e-6
  optimizer: "adam"
  scheduler: "plateau"
  criterion: "cb_focal"  # Class Balanced Focal Loss<|MERGE_RESOLUTION|>--- conflicted
+++ resolved
@@ -20,17 +20,10 @@
 
 rnn:
   batch_size: 10
-<<<<<<< HEAD
   hidden_size: 16
   seq_len: 50
   dropout: 0.2
   num_layers: 2
-=======
-  hidden_size: 32
-  seq_len: 30
-  dropout: 0.2
-  num_layers: 1
->>>>>>> 543dff49
   num_outputs: 3
 
 rnn_trainer:
